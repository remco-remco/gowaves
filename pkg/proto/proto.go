--- conflicted
+++ resolved
@@ -13,8 +13,6 @@
 	headerMagic   = 0x12345678
 	headerCsumLen = 4
 )
-
-const blockSignatureLen = 64
 
 const (
 	contentIDGetPeers      = 0x1
@@ -28,11 +26,7 @@
 	contentIDCheckpoint    = 0x64
 )
 
-<<<<<<< HEAD
 type BlockSignature crypto.Signature
-=======
-type BlockSignature [blockSignatureLen]byte
->>>>>>> 0e572fdf
 
 type header struct {
 	Length        uint32
